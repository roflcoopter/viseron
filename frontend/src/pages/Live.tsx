--- conflicted
+++ resolved
@@ -634,28 +634,17 @@
     );
 
     return mjpegPlayer ? (
-<<<<<<< HEAD
       <div 
         onContextMenu={handleContextMenu} 
         style={{ 
           width: "100%", 
           height: "100%"
-=======
-      <MjpegPlayer
-        camera={camera}
-        src={`${BASE_PATH}/${camera.identifier}/mjpeg-stream`}
-        style={{
-          width: "100%",
-          height: "100%",
-          objectFit: "contain",
-          backgroundColor: theme.palette.background.default,
->>>>>>> 82a1573a
         }}
         data-camera-player={camera.identifier}
       >
         <MjpegPlayer
           camera={camera}
-          src={`/${camera.identifier}/mjpeg-stream`}
+          src={`${BASE_PATH}/${camera.identifier}/mjpeg-stream`}
           style={{
             width: "100%",
             height: "100%",
@@ -675,31 +664,18 @@
         />
       </div>
     ) : (
-<<<<<<< HEAD
       <div 
         onContextMenu={handleContextMenu} 
         style={{ 
           width: "100%", 
           height: "100%"
-=======
-      <LivePlayer
-        playerRef={playerRef}
-        camera={camera}
-        src={`${BASE_PATH}/live?src=${camera.identifier}`}
-        controls={false}
-        style={{
-          width: "100%",
-          height: "100%",
-          objectFit: "contain",
-          backgroundColor: theme.palette.background.default,
->>>>>>> 82a1573a
         }}
         data-camera-player={camera.identifier}
       >
         <LivePlayer
           playerRef={safePlayerRef}
           camera={camera}
-          src={`/live?src=${camera.identifier}`}
+          src={`${BASE_PATH}/live?src=${camera.identifier}`}
           controls={false}
           style={{
             width: "100%",
